# Hanko Elements

Provides web components that will bring a modern login and registration experience
to your users. It integrates the [Hanko API](https://github.com/teamhanko/hanko/blob/main/backend/README.md), a backend
that provides the underlying functionalities.

## Table of Contents

- [Features](#features)
- [Installation](#installation)
- [Usage](#usage)
  - [Importing the Module](#importing-the-module)
  - [Registering the Web Components](#registering-the-web-components)
  - [Embedding the Web Components](#embedding-the-web-components)
  - [Using the Frontend-SDK](#using-the-frontend-sdk)
- [UI Customization](#ui-customization)
  - [CSS Variables](#css-variables)
  - [CSS Shadow Parts](#css-shadow-parts)
  - [CSS Classes (not recommended)](#css-classes-not-recommended)
- [Translations](#translations)
  - [Default Behavior](#default-behavior)
  - [Installing Additional Translations](#installing-additional-translations)
  - [Modifying Translations](#modifying-translations)
  - [Adding New Translations](#adding-new-translations)
  - [Using External Files](#using-external-files)
  - [Fallback Language](#fallback-language)
- [Experimental Features](#experimental-features)
  - [Conditional Mediation / Autofill assisted Requests](#conditional-mediation--autofill-assisted-requests)
- [Live Demo](#live-demo)
- [Examples](#examples)
- [Frontend framework integrations](#frontend-framework-integrations)
- [Exports](#exports)
  - [Functions](#functions)
  - [Interfaces](#interfaces)
- [Browser support](#browser-support)
- [Bugs](#bugs)
- [License](#license)

## Features

* User Authentication: Provides a secure and user-friendly way to handle user authentication within web applications.
* Authentication Flows: Supports various authentication flows, including passwordless authentication and biometric
  authentication.
* Web Component Library: Offers customizable web components that can be easily integrated into web applications.
* Profile Management: Allows users to view and manage their profile information through the profile component.
* Event Handling: Provides event listeners for authentication and session-related events, enabling customization and
  control over the user experience.
* Localization and Internationalization: Supports multiple languages and provides translation options for a global user
  base.
* Integration Flexibility: Offers versatile choices for integration, including CDN or npm. It supports both TypeScript
  and non-TypeScript environments, allowing flexibility based on the project requirements.
* Customization: Enables customization of visual styles, branding, and user interface elements to align with the overall
  application design.
* Documentation and Support: Offers documentation, example apps, frontend framework integration guides and support via
  Slack to assist with integration and troubleshooting.

## Installation

To use the Hanko Elements module in your project, you can install it via npm, yarn, or pnpm. Alternatively, you can also
[import the module](#importing-the-module) directly via a CDN.

```shell
# npm
npm install @teamhanko/hanko-elements

# yarn
yarn add @teamhanko/hanko-elements

# pnpm
pnpm install @teamhanko/hanko-elements
```

## Usage

To integrate Hanko, you need to import and call the `register()` function from the `hanko-elements` module. Once this is
done, you can use the web components in your HTML code. For a functioning page, at least the `<hanko-auth>` element
should be placed, so the users can sign in, and also, a handler for the "onAuthFlowCompleted" event should be added, to
customize the behaviour after the authentication flow has been completed (e.g. redirect to another page). These steps
will be described in the following sections.

### Importing the Module

To use the web components, you need to register them using the `register()` function provided by the `hanko-elements`
package.

If you're using a module bundler like webpack or Parcel, you can import the `register()` function from the
`@teamhanko/hanko-elements` package in your TypeScript or JavaScript file:

```typescript
import { register } from "@teamhanko/hanko-elements";
```

If you prefer using a CDN, you can include a script tag with the import statement pointing to the CDN URL where the
`hanko-elements` package is hosted:

```html
<script type="module">
    import {register} from "https://cdn.jsdelivr.net/npm/@teamhanko/hanko-elements/dist/elements.js";
</script>
```

### Registering the Web Components

After importing the `register()` function, call it with the URL of the Hanko API as an argument to register the Hanko
elements with the browser's `CustomElementRegistry`.

```javascript
const {hanko} = await register("https://hanko.yourdomain.com");
```

You can also pass certain options:

```javascript
const defaultOptions = {
<<<<<<< HEAD
    shadow: true,                  // Set to false if you do not want the web component to be attached to the shadow DOM.
    injectStyles: true,            // Set to false if you do not want to inject any default styles.
    enablePasskeys: true,          // Set to false if you do not want to display passkey-related content.
    translations: null,            // Additional translations can be added here. English is used when the option is not
                                   // present or set to `null`, whereas setting an empty object `{}` prevents the elements
                                   // from displaying any translations.
    translationsLocation: "/i18n", // The URL or path where the translation files are located.
    fallbackLanguage: "en",        // The fallback language to be used if a translation is not available.
    storageKey: "hanko"            // The name of the cookie the session token is stored in and the prefix / name of local storage keys.
=======
    shadow: true,                    // Set to false if you do not want the web component to be attached to the shadow DOM.
    injectStyles: true,              // Set to false if you do not want to inject any default styles.
    enablePasskeys: true,            // Set to false if you do not want to display passkey-related content.
    hidePasskeyButtonOnLogin: false, // Hides the button to sign in with a passkey on the login page.
    translations: null,              // Additional translations can be added here. English is used when the option is not
                                     // present or set to `null`, whereas setting an empty object `{}` prevents the elements
                                     // from displaying any translations.
    translationsLocation: "/i18n",   // The URL or path where the translation files are located.
    fallbackLanguage: "en",          // The fallback language to be used if a translation is not available.
>>>>>>> 43e28974
};

const {hanko} = await register("https://hanko.yourdomain.com", defaultOptions);
```

Replace "https://hanko.yourdomain.com" with the actual URL of your Hanko API.

### Embedding the Web Components


If you have followed the steps mentioned above, you should now be able to place the web components anywhere in the body
of your HTML. A minimal example would look like this:

```html
<hanko-auth id="authComponent"></hanko-auth>

<script type="module">
    import {register} from "https://cdn.jsdelivr.net/npm/@teamhanko/hanko-elements/dist/elements.js";

    await register("https://hanko.yourdomain.com");

    const authComponent = document.getElementById("authComponent");
    authComponent.addEventListener("onAuthFlowCompleted", () => {
        // redirect to a different page
    });
</script>
```

The individual web component are described in the following sections.

#### &lt;hanko-auth&gt;

A web component that handles user login and user registration.

##### Markup

```html
<hanko-auth></hanko-auth>
```

##### Attributes

- `lang` Used to specify the language of the content within the element. See [Translations](#translations).
- `experimental` A space-separated list of experimental features to be enabled.
  See [experimental features](#experimental-features).

#### &lt;hanko-profile&gt;

A web component that allows to manage emails, passwords and passkeys.

##### Markup

```html
<hanko-profile></hanko-profile>
```

##### Attributes

- `lang` Used to specify the language of the content within the element. See [Translations](#translations).

#### &lt;hanko-events&gt;

A web component that allows to bind event handler to certain events, without displaying UI elements. Events can be
subscribed to with the `<hanko-auth>` and `<hanko-profile>` components in the same manner. Also, you can bind event
handler via the `frontend-sdk` (see next section).

##### Markup

```html
<hanko-events id="events"></hanko-events>
<script>
    document.getElementById("events").addEventListener("onAuthFlowCompleted", console.log);
    // more events are available (see "frontend-sdk" docs)...
</script>
```

### Using the Frontend-SDK

The following examples will cover some common use-cases for the `hanko-frontend-sdk` instance returned by
the `register()` function, but please take a look into the
[frontend-sdk docs](https://docs.hanko.io/jsdoc/hanko-frontend-sdk/) for details.

Note that you can create a `hanko-frontend-sdk` instance without having to register the web components as follows:

```js
import {Hanko} from "@teamhanko/hanko-elements";

const hanko = new Hanko("https://hanko.yourdomain.com");
```

#### Events

It is possible to bind callbacks to different custom events in use of the SDKs event listener functions.
The callback function will be called when the event happens and an object will be passed in, containing event details.

##### Auth Flow Completed

Will be triggered after a session has been created and the user has completed possible
additional steps (e.g. passkey registration or password recovery) via the `<hanko-auth>` element.

```js
hanko.onAuthFlowCompleted((authFlowCompletedDetail) => {
    // Login, registration or recovery has been completed successfully. You can now take control and redirect the
    // user to protected pages.
    console.info(`User successfully completed the registration or authorization process (user-id: "${authFlowCompletedDetail.userID}")`);
})
```

##### Session Created

Will be triggered before the "hanko-auth-flow-completed" happens, as soon as the user is technically logged in. It will
also be triggered when the user logs in via another browser window. The event can be used to obtain the JWT.

Please note, that the JWT is only available, when the Hanko-API configuration allows to obtain the JWT. When using
Hanko-Cloud the JWT is always present, for self-hosted Hanko-APIs you can restrict the cookie to be readable by the
backend only, as long as your backend runs under the same domain as your frontend. To do so, make sure the config
parameter "session.enable_auth_token_header" is turned off via the
[Hanko-API configuration](https://github.com/teamhanko/hanko/blob/main/backend/docs/Config.md). If you want the JWT to
be contained in the event details, you need to turn on "session.enable_auth_token_header" when using a cross-domain
setup. When it's a same-domain setup you need to turn off "session.cookie.http_only" to make the JWT accessible to the
frontend.

```js
hanko.onSessionCreated((sessionDetail) => {
    // A new JWT has been issued.
    console.info(`Session created or updated (user-id: "${sessionDetail.userID}", jwt: ${sessionDetail.jwt})`);
})
```

##### Session Expired

Will be triggered when the session has expired, or when the session has been removed in another browser window, because
the user has logged out, or deleted the account.

```js
hanko.onSessionExpired(() => {
    // You can redirect the user to a login page or show the `<hanko-auth>` element, or to prompt the user to log in again.
    console.info("Session expired");
})
```

##### User Logged Out

Will be triggered, when the user actively logs out. In other browser windows, a "hanko-session-expired" event will be
triggered at the same time.

```js
hanko.onUserLoggedOut(() => {
    // You can redirect the user to a login page or show the `<hanko-auth>` element.
    console.info("User logged out");
})
```

##### User Deleted

Will be triggered when the user has deleted the account. In other browser windows, a "hanko-session-expired" event will
be triggered at the same time.

```js
hanko.onUserDeleted(() => {
    // You can redirect the user to a login page or show the `<hanko-auth>` element.
    console.info("User has been deleted");
})
```

To learn what else you can do, check out the
[custom-events](https://github.com/teamhanko/hanko/tree/main/frontend/frontend-sdk#custom-events) README.

#### Sessions

Determine whether the user is logged in:

```js
hanko.session.isValid();
```

Getting the session details:

```js
const session = hanko.session.get();

if (session) {
    console.info(`userID: ${session.userID}, jwt: ${session.jwt}`);
}
```

#### User Client

The SDK contains several client classes to make the communication with the Hanko-API easier. Here some examples of
things you might want to do:

Getting the current user:

```js
const user = await hanko.user.getCurrent();
console.info(`id: ${user.id}, email: ${user.email}`);
```

Log out a user:

```js
await hanko.user.logout();
```

To learn how error handling works and what else you can do with SDK, take a look into
the [frontend-sdk docs](https://docs.hanko.io/jsdoc/hanko-frontend-sdk/).

## UI Customization

### CSS Variables

CSS variables can be used to style the `hanko-auth` and  `hanko-profile` elements to your needs. A list of all CSS
variables including default values can be found below:

```css
hanko-auth, hanko-profile {
    /* Color Scheme */
    --color: #171717;
    --color-shade-1: #8f9095;
    --color-shade-2: #e5e6ef;

    --brand-color: #506cf0;
    --brand-color-shade-1: #6b84fb;
    --brand-contrast-color: white;

    --background-color: white;
    --error-color: #e82020;
    --link-color: #506cf0;

    /* Font Styles */
    --font-weight: 400;
    --font-size: 14px;
    --font-family: sans-serif;

    /* Border Styles */
    --border-radius: 4px;
    --border-style: solid;
    --border-width: 1px;

    /* Item Styles */
    --item-height: 34px;
    --item-margin: .5rem 0;

    /* Container Styles */
    --container-padding: 0;
    --container-max-width: 600px;

    /* Headline Styles */
    --headline1-font-size: 24px;
    --headline1-font-weight: 600;
    --headline1-margin: 0 0 .5rem;

    --headline2-font-size: 14px;
    --headline2-font-weight: 600;
    --headline2-margin: 1rem 0 .25rem;

    /* Divider Styles */
    --divider-padding: 0 42px;
    --divider-visibility: visible;

    /* Link Styles */
    --link-text-decoration: none;
    --link-text-decoration-hover: underline;

    /* Input Styles */
    --input-min-width: 12em;

    /* Button Styles */
    --button-min-width: max-content;
}
```

### CSS Shadow Parts

In addition to CSS variables, you can utilize the `::part` selector to customize the styles of various elements.

Please note that shadow parts only function when the web components are attached to the shadow DOM, which is the default
behavior. You can enable the shadow DOM for the components using the following code snippet:

```javascript
register("https://hanko.yourdomain.com", {shadow: true});

// equals

register("https://hanko.yourdomain.com");
```

#### List of all shadow parts

The following parts are available:

- `container` - the UI container
- `headline1` - the "h1" headlines
- `headline2` - the "h2" headlines
- `paragraph` - the paragraph elements
- `button` - every button element
- `primary-button` - the primary button
- `secondary-button` - the secondary button on the email login page
- `input` - every input field
- `text-input` - every input field not used for passcodes
- `passcode-input` - the passcode input fields
- `link` - the links in the footer section
- `error` - the error message container
- `error-text` - the error message
- `divider` - the horizontal divider on the login page
- `divider-text` - the divider text
- `divider-line` - the line before and after the `divider-text`
- `form-item` - the container of a form item, e.g. an input field or a button

#### Examples

The following examples demonstrate how to apply styles to specific shadow parts:

##### Example 1

This example demonstrates how to force the input fields and buttons within the `hanko-auth` component to stack
vertically. The `::part(form-item)` selector targets the `form-item` shadow part within the hanko-auth component, which
is applied using the tag name.

```html
<style>
    hanko-auth::part(form-item) {
        /* Force the input fields and buttons are on top of each other */
        min-width: 100%;
    }
</style>

<hanko-auth></hanko-auth>
```

##### Example 2

This example shows how to adjust the main headlines for all hanko components by targeting the `headline1` shadow part.
The `.hankoComponent::part(headline1)` selector applies the styles to the `headline1` shadow part within elements that
have the `hankoComponent` class.

```html
<style>
    .hankoComponent::part(headline1) {
        /* Adjust the main headlines for all hanko components */
        font-size: 1.3em;
        font-weight: 400;
    }
</style>

<hanko-auth class="hankoComponent"></hanko-auth>
<hanko-profile class="hankoComponent"></hanko-profile>
```

##### Example 3

In this example, a box shadow is applied to the `button` shadow part of the `hanko-auth` component when hovering over
it. The `#hankoAuth::part(button):hover` selector targets the button shadow part within the hanko-auth component using
the ID selector `#hankoAuth` and applies the styles when the `:hover` pseudo-class is active.

```html
<style>
    #hankoAuth::part(button):hover {
        box-shadow: 3px 3px 2px #888;
    }
</style>

<hanko-auth id="hankoAuth"></hanko-auth>
```

### CSS Classes (not recommended)

There is also the possibility to provide your own CSS rules when the web component has not been attached to the shadow
DOM:

```typescript
register("https://hanko.yourdomain.com", {shadow: false})
```

Please take a look at the [CSS example](https://github.com/teamhanko/hanko/raw/main/frontend/elements/example.css) file
to see
which CSS rules can be used. If you only want to change specific properties you can override the predefined ones. For
example if you like to change the background color, include the following CSS rule:

```css
.hanko_container {
    background-color: blue !important;
}
```

Also, you can prevent injecting any styles:

```typescript
register("https://hanko.yourdomain.com", {shadow: false, injectStyles: false})
```

so you don't need to override properties but provide the entirety of CSS rules:

```css
.hanko_container {
    background-color: blue;
}

/* more css rules... */
```

If this is your preferred approach, start with
the [CSS example](https://github.com/teamhanko/hanko/raw/main/frontend/elements/example.css)
file, change everything according to your needs and include the CSS in your page.

Keep in mind we made CSS classes available and added light DOM support only because a Safari bug is breaking the
autocompletion of input elements while the web component is attached to the shadow DOM. You would normally prefer to
attach the component to the shadow DOM and make use of CSS parts for UI customization when the CSS variables are not
sufficient.

## Translations

### Default Behavior

The `hanko-elements` package includes English translations by default and the `lang` attribute can be omitted.

Script:

```typescript
register("https://hanko.yourdomain.com");
```

Markup:

```html
<hanko-auth></hanko-auth>
```

### Installing Additional Translations

Translations are currently available for the following languages:

- "de" - German
- "en" - English
- "fr" - French

You can import them individually:

```typescript
// Replace the paths below with
// "https://cdn.jsdelivr.net/npm/@teamhanko/hanko-elements/dist/i18n/{en|de|all|...}.js"
// if you're using CDN.

import { de } from "@teamhanko/hanko-elements/i18n/de";
import { en } from "@teamhanko/hanko-elements/i18n/en";
import { fr } from "@teamhanko/hanko-elements/i18n/fr";
```

Or import all translations at once:

```typescript
import { all } from "@teamhanko/hanko-elements/i18n/all";
```

After importing, provide the translations through the `register()` function:

```typescript
register("https://hanko.yourdomain.com", {translations: {de, en, fr}});

// or

register("https://hanko.yourdomain.com", {translations: all});
```

You can now set the `lang` attribute of the element to the desired language:

```html
<hanko-auth lang="de"></hanko-auth>
```

### Modifying Translations

You can modify existing translations as follows:

```typescript
import { en } from "@teamhanko/hanko-elements/i18n/en";

en.errors.somethingWentWrong = "Aww, snap!";

register("https://hanko.yourdomain.com", {translations: {en}});
```

### Adding New Translations

If you need to create a new translation, pass an object that implements (or partially implements) the `Translation`
interface.

Script:

```typescript
import { all } from "@teamhanko/hanko-elements/i18n/all";
import { Translation } from "@teamhanko/hanko-elements"; // if you're using typescript

const myLang: Translation = {...}

register("https://hanko.yourdomain.com", {translations: {...all, myLang}});
```

Markup:

```html
<hanko-auth lang="myLang"></hanko-auth>
```

### Using External Files

For languages provided via the element's `lang` attribute, or via the [fallback language](#fallback-language) option,
that are not included in the object passed to the `translations` option, the component will fetch a JSON file from the
location specified by the `translationsLocation` option. For example, if "en" is missing due to an empty object being
passed, as shown in the example below, the component will fetch a file named "/i18n/en.json".

Script:

```typescript
register("https://hanko.yourdomain.com", {
    translations: {},             // An empty object, so even the default "en" translation won't be available.
    translationsLocation: "/i18n" // A public folder containing language files, e.g., "en.json".
});
```

Markup:

```html
<!-- Will fetch "/i18n/en.json" -->
<hanko-auth lang="en"></hanko-auth>
```

### Fallback Language

The `fallbackLanguage` option is used to specify a fallback language for the web components when translations are
missing or incomplete for a particular language. By setting the `fallbackLanguage` option to a valid language string
like "en" or "de", the missing translation strings will be automatically retrieved from the specified fallback language.
When the translation for the specified `fallbackLanguage` is not available in the `translations` option, the
web components will attempt to fetch it from an [external file](#using-external-files).

Script:

```typescript
import { en } from "@teamhanko/hanko-elements/i18n/en";
import { Translation } from "@teamhanko/hanko-elements";

const symbols: Partial<Translation> = {
    labels: {continue: "➔"}
};

register("https://hanko.yourdomain.com", {
    fallbackLanguage: "en",
    translations: {en, symbols}
});
```

Markup:

```html
<!-- Will appear in English, but the "continue" button label will be "➔"  -->
<hanko-auth lang="symbols"></hanko-auth>
```

## Experimental Features

### Conditional Mediation / Autofill assisted Requests

```html
<hanko-auth [...] experimental="conditionalMediation"/>
```

If the browser supports autofill assisted requests, it will hide the "Sign in with passkey" button on the login page and
instead present the available passkeys via the email input's autocompletion menu. Enabling this feature will currently
cause the following issues:

- On iOS 16/Safari you may encounter an issue that WebAuthn credential registration is not working the first time you
  press the button or only after reloading the page.

- Microsoft Edge v. 108 sometimes crashes or is not able to display the credential name properly.

## Live Demo

Take a look at our [live demo](https://example.hanko.io).

## Examples

The following example implementations are currently available, demonstrating integration into both vanilla JavaScript
and frontend framework environments:

- [A single HTML file](https://raw.githubusercontent.com/teamhanko/hanko/main/frontend/elements/src/example.html) that
  implements most of the features mentioned on this page, with all the key details explained in the comments. You can host
  it on any HTTP server, including locally.
- [Todo apps](https://github.com/teamhanko/hanko/blob/main/frontend/examples/README.md) that demonstrate how integration
  works in various frontend frameworks and provide insights on managing backend communication and JWT validation.

## Frontend framework integrations

To learn more about how to integrate the Hanko elements into frontend frameworks, see our
[guides](https://docs.hanko.io/guides/frontend) in the official documentation and our
[example applications](https://github.com/teamhanko/hanko/blob/main/frontend/examples/README.md).

## Exports

The `@teamhanko/hanko-elements` package exports the functions and interfaces listed below and additionally every
declaration provided by the [frontend-sdk](https://docs.hanko.io/jsdoc/hanko-frontend-sdk/).

### Functions

- `register` - A function to register the web components with the browser's custom element registry.

### Interfaces

- `RegisterOptions` - represents the options of the `register()` function.
- `RegisterResult` - represents the return value of the `register()` function.
- `Translation` - represents a translation that can be provided through the `RegisterOptions`.
- `HankoAuthElementProps` - represents the `<hanko-auth>` element properties.
- `HankoProfileElementProps` - represents the `<hanko-profile>` element properties.
- `HankoEventsElementProps` - represents the `<hanko-events>` element properties.

## Browser support

- Safari
- Firefox
- Opera
- Chromium-based browsers (Chrome, Edge, Brave,...)

## Bugs

- Customizable UI: In Chrome the `::part` selector is not working in combination with some pseudo classes.
  E.g. `:disabled` is currently broken. See:
  [chromium-issue-#1131396](https://bugs.chromium.org/p/chromium/issues/detail?id=1131396),
  [chromium-issue-#953648](https://bugs.chromium.org/p/chromium/issues/detail?id=953648)

Found a bug? Please report on our [GitHub](https://github.com/teamhanko/hanko/issues) page.

## License

The `elements` project is licensed under the [MIT License](LICENSE).
<|MERGE_RESOLUTION|>--- conflicted
+++ resolved
@@ -112,17 +112,6 @@
 
 ```javascript
 const defaultOptions = {
-<<<<<<< HEAD
-    shadow: true,                  // Set to false if you do not want the web component to be attached to the shadow DOM.
-    injectStyles: true,            // Set to false if you do not want to inject any default styles.
-    enablePasskeys: true,          // Set to false if you do not want to display passkey-related content.
-    translations: null,            // Additional translations can be added here. English is used when the option is not
-                                   // present or set to `null`, whereas setting an empty object `{}` prevents the elements
-                                   // from displaying any translations.
-    translationsLocation: "/i18n", // The URL or path where the translation files are located.
-    fallbackLanguage: "en",        // The fallback language to be used if a translation is not available.
-    storageKey: "hanko"            // The name of the cookie the session token is stored in and the prefix / name of local storage keys.
-=======
     shadow: true,                    // Set to false if you do not want the web component to be attached to the shadow DOM.
     injectStyles: true,              // Set to false if you do not want to inject any default styles.
     enablePasskeys: true,            // Set to false if you do not want to display passkey-related content.
@@ -132,7 +121,7 @@
                                      // from displaying any translations.
     translationsLocation: "/i18n",   // The URL or path where the translation files are located.
     fallbackLanguage: "en",          // The fallback language to be used if a translation is not available.
->>>>>>> 43e28974
+    storageKey: "hanko"              // The name of the cookie the session token is stored in and the prefix / name of local storage keys
 };
 
 const {hanko} = await register("https://hanko.yourdomain.com", defaultOptions);
