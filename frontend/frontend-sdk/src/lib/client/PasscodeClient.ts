import { PasscodeState } from "../state/PasscodeState";
import { Passcode } from "../Dto";
import {
  InvalidPasscodeError,
  MaxNumOfPasscodeAttemptsReachedError,
  PasscodeExpiredError,
  TechnicalError,
  TooManyRequestsError,
  UnauthorizedError,
} from "../Errors";
import { Client } from "./Client";

/**
 * A class to handle passcodes.
 *
 * @constructor
 * @category SDK
 * @subcategory Clients
 * @extends {Client}
 */
class PasscodeClient extends Client {
  state: PasscodeState;

  // eslint-disable-next-line require-jsdoc
  constructor(api: string, timeout = 13000) {
    super(api, timeout);
    /**
     *  @public
     *  @type {PasscodeState}
     */
    this.state = new PasscodeState();
  }

  /**
   * Causes the API to send a new passcode to the user's email address.
   *
   * @param {string} userID - The UUID of the user.
   * @param {string=} emailID - The UUID of the email address. If unspecified, the email will be sent to the primary email address.
   * @param {boolean=} force - Indicates the passcode should be sent, even if there is another active passcode.
   * @return {Promise<Passcode>}
   * @throws {TooManyRequestsError}
   * @throws {RequestTimeoutError}
   * @throws {UnauthorizedError}
   * @throws {TechnicalError}
   * @see https://docs.hanko.io/api/public#tag/Passcode/operation/passcodeInit
   */
  async initialize(
    userID: string,
    emailID?: string,
    force?: boolean
  ): Promise<Passcode> {
    this.state.read();

<<<<<<< HEAD
    if (response.status === 429) {
      const retryAfter = parseInt(
        response.headers.get("Retry-After") || "0",
        10
      );
=======
    const lastPasscodeTTL = this.state.getTTL(userID);
    const lastPasscodeID = this.state.getActiveID(userID);
    const lastEmailID = this.state.getEmailID(userID);
    let retryAfter = this.state.getResendAfter(userID);

    if (!force && lastPasscodeTTL > 0 && emailID === lastEmailID) {
      return {
        id: lastPasscodeID,
        ttl: lastPasscodeTTL,
      };
    }

    if (retryAfter > 0) {
      throw new TooManyRequestsError(retryAfter);
    }

    const body: any = { user_id: userID };

    if (emailID) {
      body.email_id = emailID;
    }

    const response = await this.client.post(`/passcode/login/initialize`, body);
>>>>>>> ca62cf42

    if (response.status === 429) {
      retryAfter = response.parseXRetryAfterHeader();
      this.state.setResendAfter(userID, retryAfter).write();
      throw new TooManyRequestsError(retryAfter);
    } else if (response.status === 401) {
      throw new UnauthorizedError();
    } else if (!response.ok) {
      throw new TechnicalError();
    }

    const passcode: Passcode = response.json();

    this.state.setActiveID(userID, passcode.id).setTTL(userID, passcode.ttl);

    if (emailID) {
      this.state.setEmailID(userID, emailID);
    }

    this.state.write();

    return passcode;
  }

  /**
   * Validates the passcode obtained from the email.
   *
   * @param {string} userID - The UUID of the user.
   * @param {string} code - The passcode digests.
   * @return {Promise<void>}
   * @throws {InvalidPasscodeError}
   * @throws {MaxNumOfPasscodeAttemptsReachedError}
   * @throws {RequestTimeoutError}
   * @throws {TechnicalError}
   * @see https://docs.hanko.io/api/public#tag/Passcode/operation/passcodeFinal
   */
  async finalize(userID: string, code: string): Promise<void> {
    const passcodeID = this.state.read().getActiveID(userID);
    const ttl = this.state.getTTL(userID);

    if (ttl <= 0) {
      throw new PasscodeExpiredError();
    }

    const response = await this.client.post("/passcode/login/finalize", {
      id: passcodeID,
      code,
    });

    if (response.status === 401) {
      throw new InvalidPasscodeError();
    } else if (response.status === 410) {
      this.state.reset(userID).write();
      throw new MaxNumOfPasscodeAttemptsReachedError();
    } else if (!response.ok) {
      throw new TechnicalError();
    }

    this.state.reset(userID).write();

    return;
  }

  /**
   * Returns the number of seconds the current passcode is active for.
   *
   * @param {string} userID - The UUID of the user.
   * @return {number}
   */
  getTTL(userID: string) {
    return this.state.read().getTTL(userID);
  }

  /**
   * Returns the number of seconds the rate limiting is active for.
   *
   * @param {string} userID - The UUID of the user.
   * @return {number}
   */
  getResendAfter(userID: string) {
    return this.state.read().getResendAfter(userID);
  }
}

export { PasscodeClient };<|MERGE_RESOLUTION|>--- conflicted
+++ resolved
@@ -51,13 +51,6 @@
   ): Promise<Passcode> {
     this.state.read();
 
-<<<<<<< HEAD
-    if (response.status === 429) {
-      const retryAfter = parseInt(
-        response.headers.get("Retry-After") || "0",
-        10
-      );
-=======
     const lastPasscodeTTL = this.state.getTTL(userID);
     const lastPasscodeID = this.state.getActiveID(userID);
     const lastEmailID = this.state.getEmailID(userID);
@@ -81,7 +74,6 @@
     }
 
     const response = await this.client.post(`/passcode/login/initialize`, body);
->>>>>>> ca62cf42
 
     if (response.status === 429) {
       retryAfter = response.parseXRetryAfterHeader();
