--- conflicted
+++ resolved
@@ -15,7 +15,6 @@
 
 // Config is the central configuration type
 type Config struct {
-<<<<<<< HEAD
 	Server      Server           `yaml:"server" json:"server" koanf:"server"`
 	Webauthn    WebauthnSettings `yaml:"webauthn" json:"webauthn" koanf:"webauthn"`
 	Passcode    Passcode         `yaml:"passcode" json:"passcode" koanf:"passcode"`
@@ -25,19 +24,8 @@
 	Service     Service          `yaml:"service" json:"service" koanf:"service"`
 	Session     Session          `yaml:"session" json:"session" koanf:"session"`
 	AuditLog    AuditLog         `yaml:"audit_log" json:"audit_log" koanf:"audit_log"`
+	Emails      Emails           `yaml:"emails" json:"emails" koanf:"emails"`
 	RateLimiter RateLimiter      `yaml:"rate_limiter" json:"rate_limiter" koanf:"rate_limiter"`
-=======
-	Server   Server           `yaml:"server" json:"server" koanf:"server"`
-	Webauthn WebauthnSettings `yaml:"webauthn" json:"webauthn" koanf:"webauthn"`
-	Passcode Passcode         `yaml:"passcode" json:"passcode" koanf:"passcode"`
-	Password Password         `yaml:"password" json:"password" koanf:"password"`
-	Database Database         `yaml:"database" json:"database" koanf:"database"`
-	Secrets  Secrets          `yaml:"secrets" json:"secrets" koanf:"secrets"`
-	Service  Service          `yaml:"service" json:"service" koanf:"service"`
-	Session  Session          `yaml:"session" json:"session" koanf:"session"`
-	AuditLog AuditLog         `yaml:"audit_log" json:"audit_log" koanf:"audit_log"`
-	Emails   Emails           `yaml:"emails" json:"emails" koanf:"emails"`
->>>>>>> ca62cf42
 }
 
 func Load(cfgFile *string) (*Config, error) {
@@ -124,7 +112,10 @@
 				OutputStream: OutputStreamStdOut,
 			},
 		},
-<<<<<<< HEAD
+		Emails: Emails{
+			RequireVerification: true,
+			MaxNumOfAddresses:   5,
+		},
 		RateLimiter: RateLimiter{
 			Enabled: true,
 			Store:   RATE_LIMITER_STORE_IN_MEMORY,
@@ -136,11 +127,6 @@
 				Tokens:   3,
 				Interval: 1 * time.Minute,
 			},
-=======
-		Emails: Emails{
-			RequireVerification: true,
-			MaxNumOfAddresses:   5,
->>>>>>> ca62cf42
 		},
 	}
 }
