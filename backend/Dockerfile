# Build the hanko binary
FROM --platform=$BUILDPLATFORM golang:1.20 AS builder

ARG TARGETARCH

WORKDIR /workspace
COPY go.mod go.mod
COPY go.sum go.sum
RUN go mod download

# Copy the go source
COPY main.go main.go
COPY cmd cmd/
COPY config config/
COPY persistence persistence/
COPY server server/
COPY handler handler/
COPY crypto crypto/
COPY dto dto/
COPY ee/saml ee/saml/
COPY session session/
COPY mail mail/
COPY audit_log audit_log/
COPY pagination pagination/
COPY rate_limiter rate_limiter/
COPY thirdparty thirdparty/
COPY build_info build_info/
COPY middleware middleware/
COPY template template/
COPY utils utils/
<<<<<<< HEAD
COPY webhooks webhooks/
=======
COPY mapper mapper/
>>>>>>> 7a8ed1a2

# Build
RUN go generate ./...
RUN CGO_ENABLED=0 GOOS=linux GOARCH="$TARGETARCH" go build -a -o hanko main.go

# Use distroless as minimal base image to package hanko binary
# See https://github.com/GoogleContainerTools/distroless for details
FROM gcr.io/distroless/static:nonroot
WORKDIR /
COPY --from=builder /workspace/hanko .
USER 65532:65532

ENTRYPOINT ["/hanko"]<|MERGE_RESOLUTION|>--- conflicted
+++ resolved
@@ -28,11 +28,8 @@
 COPY middleware middleware/
 COPY template template/
 COPY utils utils/
-<<<<<<< HEAD
+COPY mapper mapper/
 COPY webhooks webhooks/
-=======
-COPY mapper mapper/
->>>>>>> 7a8ed1a2
 
 # Build
 RUN go generate ./...
