<p align="center">
  <img width="300" src="https://user-images.githubusercontent.com/20115649/176922807-fb92327a-15d5-4568-a4e7-78093cea045e.svg?sanitize=true#gh-light-mode-only">
  <img width="300" src="https://user-images.githubusercontent.com/20115649/176922819-61dfb644-529f-4f81-a577-7daa47185300.svg?sanitize=true#gh-dark-mode-only">
</p>

---
[![Test Status](https://github.com/teamhanko/hanko/actions/workflows/codeql-analysis.yml/badge.svg)](https://github.com/teamhanko/hanko/actions/workflows/codeql-analysis.yml)
[![Build Status](https://github.com/teamhanko/hanko/workflows/Go/badge.svg)](https://github.com/teamhanko/hanko/actions/workflows/go.yml)
[![Go Report Card](https://goreportcard.com/badge/github.com/teamhanko/hanko)](https://goreportcard.com/report/github.com/teamhanko/hanko)
[![GoDoc](https://godoc.org/github.com/teamhanko/hanko?status.svg)](https://godoc.org/github.com/teamhanko/hanko)
[![npm (scoped)](https://img.shields.io/npm/v/@teamhanko/hanko-elements?label=hanko-elements)](https://www.npmjs.com/package/@teamhanko/hanko-elements)
[![npm (scoped)](https://img.shields.io/npm/v/@teamhanko/hanko-frontend-sdk?label=hanko-frontend-sdk)](https://www.npmjs.com/package/@teamhanko/hanko-frontend-sdk)

# About Hanko
Hanko is an open-source user authentication system with a focus on moving the login beyond passwords, while being 100% deployable today – without compromise.

- Built around [passkeys](https://www.passkeys.io) as introduced by Apple, Google, and Microsoft
- Login box and user profile components for fast integration
- API-first, small footprint, cloud-native

Hanko is built and maintained by [Hanko.io](https://www.hanko.io), an active member of the [FIDO Alliance](https://fidoalliance.org/company/hanko/). This project is the sum of 5 years of experience implementing FIDO and WebAuthn-based authentication in different applications and platforms.

https://user-images.githubusercontent.com/20115649/194661461-8819db77-4db5-4b24-9859-5a8e68be77fe.mp4

# We take you on the journey beyond passwords ...
... and make sure your users won't get lost on the way. Passwordless logins have been promised to us for quite some time. But until now, "passwordless" was mostly a compromise that only worked for some of the users and had some severe drawbacks that ultimately led to passwords still being present at almost every login. It's only very recently that passkeys were announced and the ecosystem of devices, browsers, and operating systems is finally ready to truly move beyond passwords.

With most devices now shipping with passkey support and convenient built-in authentication technology like Touch ID, Face ID, and Windows Hello, a much better login experience is enabled that will replace passwords for good. Hanko is built for that shift.

**Build your passkey-powered auth stack with a few lines of code – and never look back.**

# Architecture
The main building blocks of the Hanko project are
- [backend](/backend/README.md) - An authentication API for passkeys, passcodes, and (optional) passwords, as well as user management and JWT issuing
- [hanko-elements](/frontend/elements/README.md) - Web components made for Hanko backend that provide onboarding and login functionality and are customizable with CSS
- [hanko-frontend-sdk](/frontend/frontend-sdk/README.md) - A client package for using the Hanko API

<<<<<<< HEAD
The remainder of the repository consists of:
- [quickstart](/quickstart) - A quickstart example app, showing off Hanko's login experience and acting as a reference implementation
- [examples](frontend/examples) - Example implementations for a number of frameworks
- [docs](/docs) - The Hanko documentation ([docs.hanko.io](https://docs.hanko.io))

# Getting started
1. Try our hosted [live example](https://example.hanko.io) and our companion page [passkeys.io](https://passkeys.io) or use the [quickstart app](/quickstart/README.md) to get a feel for the user experience provided by an application that leverages the Hanko backend API and our custom web component
2. Head over to the [backend](/backend/README.md) to learn how to get it up and running for your own project. Use [Hanko Cloud](https://cloud.hanko.io) for a hosted backend.
3. Then, integrate [hanko-elements](/frontend/elements/README.md) – we provide [example applications](frontend/examples/README.md) and [guides](https://docs.hanko.io/guides/frontend) for your favourite frontend framework in the official documentation
=======
The remainder of the repository contents consist of:
- [quickstart](/quickstart) - The quickstart example app, showing off Hanko's login experience and acting as a reference implementation
- [examples](/frontend/examples) - Hanko example implementations for a number of frameworks
- [docs](/docs) - The Hanko documentation

# Getting started
1. Try our hosted [live example](https://example.hanko.io) and our companion page [passkeys.io](https://passkeys.io) or use the [quickstart](/quickstart/README.md) to get a feel for the user experience provided by an application that leverages the Hanko backend API and our custom web component
2. Head over to the [backend](/backend/README.md) to learn how to get it up and running for your own project. You can also use [Hanko Cloud](https://cloud.hanko.io) for a hosted backend.
3. Then, integrate [hanko-elements](/frontend/elements/README.md) – we provide [example applications](/frontend/examples/README.md) and [guides](https://docs.hanko.io/guides/frontend) for your favourite frontend framework in the official documentation
>>>>>>> 5c654031

If you want to use the Hanko backend API but prefer to build your own UI, you can still make use of the [hanko-frontend-sdk](/frontend/frontend-sdk/README.md). It forms the basis of our web components and the client it provides handles communication with the Hanko backend API and saves you the time of rolling your own.

# Roadmap
We are currently in **Beta** and may introduce breaking changes. Watch our releases, leave a star, join our [Slack community](https://www.hanko.io/community), or sign up to our [product news](https://www.hanko.io/updates) to follow the development. Here's a brief overview of our roadmap:

| Status | Feature |
|:------:| :--- |
|✅| Passkeys |
|✅| Email passcodes |
|✅| Passwords |
|✅| JWT signing |
|✅| User management API |
|✅| 📢 Hanko Alpha Release |
|✅| `<hanko-auth>` web component |
|✅| Customizable CSS |
|✅| 📢 Hanko Beta Release |
|✅| JavaScript frontend SDK |
|✅| Passkey autofill ([Conditional UI](https://github.com/w3c/webauthn/wiki/Explainer:-WebAuthn-Conditional-UI)) |
|✅| Audit logs API |
|✅| Security Key support |
|✅| Mobile app support |
|✅| `<hanko-profile>` web component |
|✅| Rate limiting |
|✅| OAuth logins (Sign in with Google/GitHub/...) |
|⚙️| Session management |
| | i18n & custom translations |
| | 📢 Hanko v1.0 Release |

Additional features that have been requested or that we would like to build but are currently not on the roadmap:
- 2FA options to secure fallback auth methods
- Priviledged sessions & step-up authentication
- HTML emails & templating
- SMS passcode delivery
- Hosted auth pages and OpenID Connect
- SAML support

# Community
## Questions, bugs, ideas
If you have any questions or issues, please check this project's [Q&A section in discussions](https://github.com/teamhanko/hanko/discussions/categories/q-a) and the [open issues](https://github.com/teamhanko/hanko/issues). Feel free to comment on existing issues or create a new issue if you encounter any bugs or have a feature request. For yet unanswered questions, feedback, or new ideas, please open a new discussion.

## Slack community & Twitter
We invite you to join our growing [Slack community](https://www.hanko.io/community) if you want to get the latest updates on passkeys, WebAuthn, and this project, or if you just want to chat with us. You can also [follow us on Twitter](https://twitter.com/hanko_io).

# Licenses
[hanko-elements](frontend/elements) and [hanko-frontend-sdk](frontend/frontend-sdk) are licensed under the [MIT License](frontend/elements/LICENSE). Everything else in this repository, including [hanko backend](backend), is licensed under the [AGPL-3.0](/LICENSE).<|MERGE_RESOLUTION|>--- conflicted
+++ resolved
@@ -35,27 +35,15 @@
 - [hanko-elements](/frontend/elements/README.md) - Web components made for Hanko backend that provide onboarding and login functionality and are customizable with CSS
 - [hanko-frontend-sdk](/frontend/frontend-sdk/README.md) - A client package for using the Hanko API
 
-<<<<<<< HEAD
 The remainder of the repository consists of:
 - [quickstart](/quickstart) - A quickstart example app, showing off Hanko's login experience and acting as a reference implementation
 - [examples](frontend/examples) - Example implementations for a number of frameworks
 - [docs](/docs) - The Hanko documentation ([docs.hanko.io](https://docs.hanko.io))
 
 # Getting started
-1. Try our hosted [live example](https://example.hanko.io) and our companion page [passkeys.io](https://passkeys.io) or use the [quickstart app](/quickstart/README.md) to get a feel for the user experience provided by an application that leverages the Hanko backend API and our custom web component
+1. Try our hosted [live example](https://example.hanko.io) and our companion page [passkeys.io](https://www.passkeys.io) or use the [quickstart app](/quickstart/README.md) to get a feel for the user experience provided by an application that leverages the Hanko backend API and our custom web component
 2. Head over to the [backend](/backend/README.md) to learn how to get it up and running for your own project. Use [Hanko Cloud](https://cloud.hanko.io) for a hosted backend.
 3. Then, integrate [hanko-elements](/frontend/elements/README.md) – we provide [example applications](frontend/examples/README.md) and [guides](https://docs.hanko.io/guides/frontend) for your favourite frontend framework in the official documentation
-=======
-The remainder of the repository contents consist of:
-- [quickstart](/quickstart) - The quickstart example app, showing off Hanko's login experience and acting as a reference implementation
-- [examples](/frontend/examples) - Hanko example implementations for a number of frameworks
-- [docs](/docs) - The Hanko documentation
-
-# Getting started
-1. Try our hosted [live example](https://example.hanko.io) and our companion page [passkeys.io](https://passkeys.io) or use the [quickstart](/quickstart/README.md) to get a feel for the user experience provided by an application that leverages the Hanko backend API and our custom web component
-2. Head over to the [backend](/backend/README.md) to learn how to get it up and running for your own project. You can also use [Hanko Cloud](https://cloud.hanko.io) for a hosted backend.
-3. Then, integrate [hanko-elements](/frontend/elements/README.md) – we provide [example applications](/frontend/examples/README.md) and [guides](https://docs.hanko.io/guides/frontend) for your favourite frontend framework in the official documentation
->>>>>>> 5c654031
 
 If you want to use the Hanko backend API but prefer to build your own UI, you can still make use of the [hanko-frontend-sdk](/frontend/frontend-sdk/README.md). It forms the basis of our web components and the client it provides handles communication with the Hanko backend API and saves you the time of rolling your own.
 
